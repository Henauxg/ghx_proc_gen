use std::error::Error;

<<<<<<< HEAD
use ghx_proc_gen::{generator::{
    model::ModelCollection,
    rules::RulesBuilder,
    socket::{SocketCollection, SocketsCartesian2D},
},ghx_grid::{coordinate_system::Cartesian2D, grid::CartesianGrid}};
=======
use ghx_proc_gen::{
    generator::{
        builder::GeneratorBuilder,
        model::ModelCollection,
        rules::RulesBuilder,
        socket::{SocketCollection, SocketsCartesian2D},
    },
    ghx_grid::{coordinate_system::Cartesian2D, grid::CartesianGrid},
};
>>>>>>> cb074e40

fn main() -> Result<(), Box<dyn Error>> {
    // A SocketCollection is what we use to create sockets and define their connections
    let mut sockets = SocketCollection::new();
    // For this example, we will only need two sockets
    let (white, black) = (sockets.create(), sockets.create());

    // With the following, a white socket can connect to a black socket and vice-versa
    sockets.add_connection(white, vec![black]);

    let mut models = ModelCollection::<Cartesian2D>::new();
    // We define 2 very simple models: a white tile model with the `white` socket on each side
    // and a black tile model with the `black` socket on each side
    models.create(SocketsCartesian2D::Mono(white));
    // We keep the black model for later
    let black_model = models.create(SocketsCartesian2D::Mono(black)).clone();

    // We give the models and socket collection to a RulesBuilder and get our Rules
    let rules = RulesBuilder::new_cartesian_2d(models, sockets)
        .build()
        .unwrap();

    // Like a chess board, let's do an 8x8 2d grid
    let grid = CartesianGrid::new_cartesian_2d(8, 8, false, false);
<<<<<<< HEAD
    // Let's ensure that we make a chessboard, with a black square bottom-left
=======
>>>>>>> cb074e40
    let initial_nodes = vec![(grid.get_index_2d(0, 0), black_model)];

    // There many more parameters you can tweak on a Generator before building it, explore the API.
    let mut generator = GeneratorBuilder::new()
        .with_rules(rules)
        .with_grid(grid) 
        .with_initial_nodes(initial_nodes)?
        .build()?;

    // Here we directly generate the whole grid, and ask for the result to be returned.
    // The generation could also be done iteratively via `generator.select_and_propagate()`, or the results could be obtained through an `Observer`
    let (_gen_info, chess_pattern) = generator.generate_grid().unwrap();

    let icons = vec!["◻️ ", "⬛"];
    // We draw from top to bottom
    for y in (0..chess_pattern.grid().size_y()).rev() {
        for x in 0..chess_pattern.grid().size_x() {
            print!("{}", icons[chess_pattern.get_2d(x, y).model_index]);
        }
        println!();
    }

    Ok(())
}<|MERGE_RESOLUTION|>--- conflicted
+++ resolved
@@ -1,12 +1,5 @@
 use std::error::Error;
 
-<<<<<<< HEAD
-use ghx_proc_gen::{generator::{
-    model::ModelCollection,
-    rules::RulesBuilder,
-    socket::{SocketCollection, SocketsCartesian2D},
-},ghx_grid::{coordinate_system::Cartesian2D, grid::CartesianGrid}};
-=======
 use ghx_proc_gen::{
     generator::{
         builder::GeneratorBuilder,
@@ -16,7 +9,6 @@
     },
     ghx_grid::{coordinate_system::Cartesian2D, grid::CartesianGrid},
 };
->>>>>>> cb074e40
 
 fn main() -> Result<(), Box<dyn Error>> {
     // A SocketCollection is what we use to create sockets and define their connections
@@ -41,16 +33,13 @@
 
     // Like a chess board, let's do an 8x8 2d grid
     let grid = CartesianGrid::new_cartesian_2d(8, 8, false, false);
-<<<<<<< HEAD
     // Let's ensure that we make a chessboard, with a black square bottom-left
-=======
->>>>>>> cb074e40
     let initial_nodes = vec![(grid.get_index_2d(0, 0), black_model)];
 
     // There many more parameters you can tweak on a Generator before building it, explore the API.
     let mut generator = GeneratorBuilder::new()
         .with_rules(rules)
-        .with_grid(grid) 
+        .with_grid(grid)
         .with_initial_nodes(initial_nodes)?
         .build()?;
 
